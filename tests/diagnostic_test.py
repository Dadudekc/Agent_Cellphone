#!/usr/bin/env python3
"""
Basic diagnostic test to validate core imports and minimal flows without GUI.
Run via: python tests/diagnostic_test.py
"""

<<<<<<< HEAD
import sys
from pathlib import Path
=======
import time
import sys
from pathlib import Path

sys.path.insert(0, str(Path(__file__).resolve().parents[1] / 'src'))

from services.agent_cell_phone import AgentCellPhone, MsgTag
>>>>>>> 5bbb69ff

ROOT = Path(__file__).resolve().parents[1]
SRC = ROOT / "src"
sys.path.insert(0, str(SRC))

def main() -> int:
    try:
        from agent_cell_phone import AgentCellPhone  # type: ignore
        from inter_agent_framework import InterAgentFramework  # type: ignore
    except Exception as e:
        print(f"[DIAG] import error: {e}")
        return 1

    try:
        acp = AgentCellPhone(agent_id="Agent-1", layout_mode="2-agent", test=True)
        print("[DIAG] AgentCellPhone init OK")
    except Exception as e:
        print(f"[DIAG] AgentCellPhone init error: {e}")
        return 1

    try:
        iaf = InterAgentFramework("Agent-1", layout_mode="2-agent", test=True)
        print("[DIAG] InterAgentFramework init OK")
    except Exception as e:
        print(f"[DIAG] InterAgentFramework init error: {e}")
        return 1

    print("[DIAG] OK")
    return 0

if __name__ == "__main__":
<<<<<<< HEAD
    raise SystemExit(main())

=======
    test_broadcast_with_delays()
>>>>>>> 5bbb69ff
<|MERGE_RESOLUTION|>--- conflicted
+++ resolved
@@ -4,10 +4,6 @@
 Run via: python tests/diagnostic_test.py
 """
 
-<<<<<<< HEAD
-import sys
-from pathlib import Path
-=======
 import time
 import sys
 from pathlib import Path
@@ -15,7 +11,6 @@
 sys.path.insert(0, str(Path(__file__).resolve().parents[1] / 'src'))
 
 from services.agent_cell_phone import AgentCellPhone, MsgTag
->>>>>>> 5bbb69ff
 
 ROOT = Path(__file__).resolve().parents[1]
 SRC = ROOT / "src"
@@ -47,9 +42,4 @@
     return 0
 
 if __name__ == "__main__":
-<<<<<<< HEAD
-    raise SystemExit(main())
-
-=======
-    test_broadcast_with_delays()
->>>>>>> 5bbb69ff
+    test_broadcast_with_delays()