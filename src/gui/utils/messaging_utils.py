--- conflicted
+++ resolved
@@ -13,16 +13,7 @@
 from pathlib import Path
 from typing import Dict, List, Optional, Tuple
 
-<<<<<<< HEAD
-# Add project root to path
-project_root = Path(__file__).parent.parent.parent
-sys.path.append(str(project_root))
-
-from services.agent_service import AgentService, LocalAgentService
-
-=======
 from services.agent_cell_phone import AgentCellPhone, MsgTag
->>>>>>> 5bbb69ff
 
 class MessagingUtils:
     """Utility class for agent messaging operations."""
