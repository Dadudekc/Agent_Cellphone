--- conflicted
+++ resolved
@@ -18,40 +18,6 @@
 
 try:
     import pyautogui  # mechanical control
-<<<<<<< HEAD
-    # Allow disabling failsafe via environment for controlled broadcasts
-    try:
-        if os.environ.get("ACP_DISABLE_FAILSAFE", "0").strip() not in ("0", "", "false", "False"):
-            pyautogui.FAILSAFE = False
-    except Exception:
-        pass
-except Exception:  # pragma: no cover - depends on system display
-    pyautogui = None  # tolerate headless or missing dependencies
-
-# Response capture integration
-try:
-    import yaml
-    # Try to import response_capture
-    try:
-        import sys
-        response_capture_path = str(Path(__file__).parent / "agent_cell_phone")
-        sys.path.insert(0, response_capture_path)
-        from response_capture import ResponseCapture, CaptureConfig
-    except ImportError:
-        ResponseCapture = None
-        CaptureConfig = None
-except ImportError:
-    ResponseCapture = None
-    CaptureConfig = None
-    yaml = None
-
-# ──────────────────────────── config paths
-REPO_ROOT   = Path(__file__).resolve().parent.parent    # Go up to project root
-CONFIG_DIR  = REPO_ROOT / "runtime" / "config"
-COORD_FILE  = REPO_ROOT / "runtime" / "agent_comms" / "cursor_agent_coords.json"
-MODE_FILE   = REPO_ROOT / "config" / "templates" / "agent_modes.json"
-CAPTURE_CONFIG_FILE = CONFIG_DIR / "agent_capture.yaml"
-=======
 except Exception:
     pyautogui = None  # tolerates headless tests and missing displays
 
@@ -69,7 +35,6 @@
     CONFIG_DIR = _REPO_ROOT / CONFIG_DIR
 COORD_FILE  = CONFIG_DIR / "cursor_agent_coords.json"
 MODE_FILE   = CONFIG_DIR / "templates" / "agent_modes.json"
->>>>>>> 7fe9e94a
 
 # ──────────────────────────── logging
 logging.basicConfig(
