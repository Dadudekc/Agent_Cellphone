"""Service layer providing APIs and abstractions for GUI integration.

This package exposes an HTTP API and client/service abstractions so that
the GUI can interact with the core AgentCellPhone functionality without
directly depending on the implementation details.  It enables different
service implementations (local or remote) to be swapped via dependency
injection.
"""

<<<<<<< HEAD
from .prompt_interactor import PromptInteractor

__all__ = ["PromptInteractor"]
=======
from .browser_manager import BrowserManager
from .session_authenticator import SessionAuthenticator

__all__ = [
    "BrowserManager",
    "SessionAuthenticator",
]
>>>>>>> 214f5c2a
<|MERGE_RESOLUTION|>--- conflicted
+++ resolved
@@ -7,11 +7,6 @@
 injection.
 """
 
-<<<<<<< HEAD
-from .prompt_interactor import PromptInteractor
-
-__all__ = ["PromptInteractor"]
-=======
 from .browser_manager import BrowserManager
 from .session_authenticator import SessionAuthenticator
 
@@ -19,4 +14,3 @@
     "BrowserManager",
     "SessionAuthenticator",
 ]
->>>>>>> 214f5c2a
