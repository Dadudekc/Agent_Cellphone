--- conflicted
+++ resolved
@@ -7,22 +7,6 @@
 injection.
 """
 
-<<<<<<< HEAD
-from .conversation_logger import (
-    save_conversation,
-    list_conversations,
-    load_conversation,
-    load_conversations,
-)
-
-__all__ = [
-    "save_conversation",
-    "list_conversations",
-    "load_conversation",
-    "load_conversations",
-]
-=======
 from .prompt_interactor import PromptInteractor
 
 __all__ = ["PromptInteractor"]
->>>>>>> 18ddeccd
